--- conflicted
+++ resolved
@@ -1,4 +1,4 @@
-<<<<<<< HEAD
+ codex/integrate-ml-models-and-execution-engine
 # Default configuration for backtest sweeps
 backtest:
   sell_thresholds: [0.80, 0.83, 0.86, 0.89, 0.92, 0.95, 0.98]
@@ -7,7 +7,8 @@
   tp_percents: [0.54, 0.61, 0.68, 0.75]
   seed: 42
   model_path: "ml_model/triangular_rf_model.json"
-=======
+
+
 model_paths:
   confidence_filter: ml_model/triangular_rf_model.json
   pair_selector: ml_model/pair_selector_model.json
@@ -42,4 +43,4 @@
 
 websocket:
   binance_url: "wss://stream.binance.com:9443/stream?streams=btcusdt@ticker/ethusdt@ticker/ethbtc@ticker"
->>>>>>> 65db69dd
+ main