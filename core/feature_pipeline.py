--- conflicted
+++ resolved
@@ -7,7 +7,7 @@
 kalman = KalmanFilter()
 ewma_mean = EWMA(alpha=0.05)
 
-<<<<<<< HEAD
+ codex/find-and-fix-a-bug-in-codebase
 btc_price_window = deque(maxlen=Z_SCORE_WINDOW)
 eth_price_window = deque(maxlen=Z_SCORE_WINDOW)
 ethbtc_price_window = deque(maxlen=Z_SCORE_WINDOW)
@@ -22,10 +22,10 @@
     eth_window=eth_price_window,
     ethbtc_window=ethbtc_price_window,
 ):
-=======
+
 def compute_triangle_features(btc_price, eth_price, ethbtc_price, windows):
     """Compute live trading features using rolling price windows."""
->>>>>>> 370d5a5d
+ main
     implied_ethbtc = eth_price / btc_price
     spread = implied_ethbtc - ethbtc_price
 
@@ -36,18 +36,18 @@
 
     # Update all windows with latest prices
     spread_window.append(spread)
-<<<<<<< HEAD
+ codex/find-and-fix-a-bug-in-codebase
     if btc_window is not None:
         btc_window.append(btc_price)
     if eth_window is not None:
         eth_window.append(eth_price)
     if ethbtc_window is not None:
         ethbtc_window.append(ethbtc_price)
-=======
+
     btc_window.append(btc_price)
     eth_window.append(eth_price)
     ethbtc_window.append(ethbtc_price)
->>>>>>> 370d5a5d
+ main
 
     values = list(spread_window)
 
@@ -66,17 +66,17 @@
     ewma_filtered = ewma_mean.update(spread)
 
     # === Momentum ===
-<<<<<<< HEAD
+ codex/find-and-fix-a-bug-in-codebase
     momentum_btc = (
         btc_price - btc_window[-2] if btc_window is not None and len(btc_window) > 1 else 0.0
     )
     momentum_eth = (
         eth_price - eth_window[-2] if eth_window is not None and len(eth_window) > 1 else 0.0
     )
-=======
+
     momentum_btc = btc_window[-1] - btc_window[-2] if len(btc_window) > 1 else 0.0
     momentum_eth = eth_window[-1] - eth_window[-2] if len(eth_window) > 1 else 0.0
->>>>>>> 370d5a5d
+ main
 
     # === Rolling correlation ===
     if len(btc_window) >= 20 and len(eth_window) >= 20:
@@ -90,11 +90,11 @@
         rolling_corr = 0.0
 
     # === Volatility metrics ===
-<<<<<<< HEAD
+ codex/find-and-fix-a-bug-in-codebase
     btc_vol = np.std(btc_window) if btc_window is not None and len(btc_window) > 1 else 0.0
     eth_vol = np.std(eth_window) if eth_window is not None and len(eth_window) > 1 else 0.0
     ethbtc_vol = np.std(ethbtc_window) if ethbtc_window is not None and len(ethbtc_window) > 1 else 0.0
-=======
+
     btc_returns_full = pd.Series(list(btc_window)).pct_change().dropna()
     eth_returns_full = pd.Series(list(eth_window)).pct_change().dropna()
     ethbtc_returns_full = pd.Series(list(ethbtc_window)).pct_change().dropna()
@@ -102,7 +102,7 @@
     btc_vol = np.std(btc_returns_full) if len(btc_returns_full) > 1 else 0.0
     eth_vol = np.std(eth_returns_full) if len(eth_returns_full) > 1 else 0.0
     ethbtc_vol = np.std(ethbtc_returns_full) if len(ethbtc_returns_full) > 1 else 0.0
->>>>>>> 370d5a5d
+ main
     vol_ratio = eth_vol / btc_vol if btc_vol > 1e-8 else 1.0
 
     # === Spread Slope (required by ML model) ===
@@ -144,7 +144,7 @@
         .merge(eth_df[["timestamp", "eth_usd", "eth_vol"]], on="timestamp") \
         .merge(ethbtc_df[["timestamp", "eth_btc", "ethbtc_vol"]], on="timestamp")
 
-<<<<<<< HEAD
+ codex/find-and-fix-a-bug-in-codebase
     spread_window = deque(maxlen=Z_SCORE_WINDOW)
     btc_window = deque(maxlen=Z_SCORE_WINDOW)
     eth_window = deque(maxlen=Z_SCORE_WINDOW)
@@ -161,7 +161,7 @@
             eth_window,
             ethbtc_window,
         )
-=======
+
     windows = {
         "spread": deque(maxlen=Z_SCORE_WINDOW),
         "btc": deque(maxlen=Z_SCORE_WINDOW),
@@ -172,13 +172,13 @@
 
     for _, row in df.iterrows():
         f = compute_triangle_features(row["btc_usd"], row["eth_usd"], row["eth_btc"], windows)
->>>>>>> 370d5a5d
+ main
         f["timestamp"] = row["timestamp"]
         features.append(f)
 
     return pd.DataFrame(features)
 
-<<<<<<< HEAD
+ codex/find-and-fix-a-bug-in-codebase
 def generate_live_features(btc_price, eth_price, ethbtc_price, spread_window):
     return compute_triangle_features(
         btc_price,
@@ -189,7 +189,7 @@
         eth_price_window,
         ethbtc_price_window,
     )
-=======
+
 def generate_live_features(btc_price, eth_price, ethbtc_price, windows):
     """Generate features from live prices using provided rolling windows."""
     if isinstance(windows, deque):
@@ -200,4 +200,4 @@
             "ethbtc": deque(maxlen=Z_SCORE_WINDOW),
         }
     return compute_triangle_features(btc_price, eth_price, ethbtc_price, windows)
->>>>>>> 370d5a5d
+ main